--- conflicted
+++ resolved
@@ -90,12 +90,7 @@
 
 from pyVmomi import VmomiSupport, vim, vmodl
 
-<<<<<<< HEAD
-import dvolKeys
-import volumeKVStore
-=======
 import volumeKVStore as kv
->>>>>>> 54f66f0d
 
 # defaults
 DockVolsDir = "dockvols"   # place in the same (with Docker VM) datastore
